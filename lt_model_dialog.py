--- conflicted
+++ resolved
@@ -401,10 +401,7 @@
             self.timesComboBox.setDisabled(True)
 
     def updateFile(self):
-<<<<<<< HEAD
         logger.info('updateFile')
-=======
->>>>>>> 1783cf66
         fileName = self.inFileName
         logger.info('updateFile ' + fileName)
         if fileName == '':
@@ -419,13 +416,7 @@
         if ds is None:
             return
         if self.isNetCDF:
-<<<<<<< HEAD
-            logger.debug(ds.GetMetadata())
-            if "SUBDATASETS" in ds.GetMetadata():
-                logger.debug('ds has SUBDATASETS')
-=======
             try:
->>>>>>> 1783cf66
                 md = ds.GetMetadata("SUBDATASETS")
                 for key in sorted(md.iterkeys()):
                     # SUBDATASET_1_NAME=NETCDF:"file.nc":var
@@ -436,12 +427,7 @@
                         continue
                     self.prefix = m.group(1)
                     self.variables.append(m.group(2))
-<<<<<<< HEAD
-            else:
-                logger.debug('ds has no SUBDATASETS')
-=======
             except:
->>>>>>> 1783cf66
                 md = ds.GetMetadata()
                 my_vars = []
                 for key in sorted(md.iterkeys()):
